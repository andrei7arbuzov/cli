--- conflicted
+++ resolved
@@ -551,7 +551,117 @@
 	eq(t, output.String(), "Opening github.com/OWNER/REPO/issues/new in your browser.\n")
 }
 
-<<<<<<< HEAD
+func Test_listHeader(t *testing.T) {
+	type args struct {
+		repoName        string
+		itemName        string
+		matchCount      int
+		totalMatchCount int
+		hasFilters      bool
+	}
+	tests := []struct {
+		name string
+		args args
+		want string
+	}{
+		{
+			name: "no results",
+			args: args{
+				repoName:        "REPO",
+				itemName:        "table",
+				matchCount:      0,
+				totalMatchCount: 0,
+				hasFilters:      false,
+			},
+			want: "There are no open tables in REPO",
+		},
+		{
+			name: "no matches after filters",
+			args: args{
+				repoName:        "REPO",
+				itemName:        "Luftballon",
+				matchCount:      0,
+				totalMatchCount: 0,
+				hasFilters:      true,
+			},
+			want: "No Luftballons match your search in REPO",
+		},
+		{
+			name: "one result",
+			args: args{
+				repoName:        "REPO",
+				itemName:        "genie",
+				matchCount:      1,
+				totalMatchCount: 23,
+				hasFilters:      false,
+			},
+			want: "Showing 1 of 23 genies in REPO",
+		},
+		{
+			name: "one result after filters",
+			args: args{
+				repoName:        "REPO",
+				itemName:        "tiny cup",
+				matchCount:      1,
+				totalMatchCount: 23,
+				hasFilters:      true,
+			},
+			want: "Showing 1 of 23 tiny cups in REPO that match your search",
+		},
+		{
+			name: "one result in total",
+			args: args{
+				repoName:        "REPO",
+				itemName:        "chip",
+				matchCount:      1,
+				totalMatchCount: 1,
+				hasFilters:      false,
+			},
+			want: "Showing 1 of 1 chip in REPO",
+		},
+		{
+			name: "one result in total after filters",
+			args: args{
+				repoName:        "REPO",
+				itemName:        "spicy noodle",
+				matchCount:      1,
+				totalMatchCount: 1,
+				hasFilters:      true,
+			},
+			want: "Showing 1 of 1 spicy noodle in REPO that matches your search",
+		},
+		{
+			name: "multiple results",
+			args: args{
+				repoName:        "REPO",
+				itemName:        "plant",
+				matchCount:      4,
+				totalMatchCount: 23,
+				hasFilters:      false,
+			},
+			want: "Showing 4 of 23 plants in REPO",
+		},
+		{
+			name: "multiple results after filters",
+			args: args{
+				repoName:        "REPO",
+				itemName:        "boomerang",
+				matchCount:      4,
+				totalMatchCount: 23,
+				hasFilters:      true,
+			},
+			want: "Showing 4 of 23 boomerangs in REPO that match your search",
+		},
+	}
+	for _, tt := range tests {
+		t.Run(tt.name, func(t *testing.T) {
+			if got := listHeader(tt.args.repoName, tt.args.itemName, tt.args.matchCount, tt.args.totalMatchCount, tt.args.hasFilters); got != tt.want {
+				t.Errorf("listHeader() = %v, want %v", got, tt.want)
+			}
+		})
+	}
+}
+
 func TestIssueStateTitleWithColor(t *testing.T) {
 	tests := map[string]struct {
 		state string
@@ -567,114 +677,6 @@
 			diff := cmp.Diff(tc.want, got)
 			if diff != "" {
 				t.Fatalf(diff)
-=======
-func Test_listHeader(t *testing.T) {
-	type args struct {
-		repoName        string
-		itemName        string
-		matchCount      int
-		totalMatchCount int
-		hasFilters      bool
-	}
-	tests := []struct {
-		name string
-		args args
-		want string
-	}{
-		{
-			name: "no results",
-			args: args{
-				repoName:        "REPO",
-				itemName:        "table",
-				matchCount:      0,
-				totalMatchCount: 0,
-				hasFilters:      false,
-			},
-			want: "There are no open tables in REPO",
-		},
-		{
-			name: "no matches after filters",
-			args: args{
-				repoName:        "REPO",
-				itemName:        "Luftballon",
-				matchCount:      0,
-				totalMatchCount: 0,
-				hasFilters:      true,
-			},
-			want: "No Luftballons match your search in REPO",
-		},
-		{
-			name: "one result",
-			args: args{
-				repoName:        "REPO",
-				itemName:        "genie",
-				matchCount:      1,
-				totalMatchCount: 23,
-				hasFilters:      false,
-			},
-			want: "Showing 1 of 23 genies in REPO",
-		},
-		{
-			name: "one result after filters",
-			args: args{
-				repoName:        "REPO",
-				itemName:        "tiny cup",
-				matchCount:      1,
-				totalMatchCount: 23,
-				hasFilters:      true,
-			},
-			want: "Showing 1 of 23 tiny cups in REPO that match your search",
-		},
-		{
-			name: "one result in total",
-			args: args{
-				repoName:        "REPO",
-				itemName:        "chip",
-				matchCount:      1,
-				totalMatchCount: 1,
-				hasFilters:      false,
-			},
-			want: "Showing 1 of 1 chip in REPO",
-		},
-		{
-			name: "one result in total after filters",
-			args: args{
-				repoName:        "REPO",
-				itemName:        "spicy noodle",
-				matchCount:      1,
-				totalMatchCount: 1,
-				hasFilters:      true,
-			},
-			want: "Showing 1 of 1 spicy noodle in REPO that matches your search",
-		},
-		{
-			name: "multiple results",
-			args: args{
-				repoName:        "REPO",
-				itemName:        "plant",
-				matchCount:      4,
-				totalMatchCount: 23,
-				hasFilters:      false,
-			},
-			want: "Showing 4 of 23 plants in REPO",
-		},
-		{
-			name: "multiple results after filters",
-			args: args{
-				repoName:        "REPO",
-				itemName:        "boomerang",
-				matchCount:      4,
-				totalMatchCount: 23,
-				hasFilters:      true,
-			},
-			want: "Showing 4 of 23 boomerangs in REPO that match your search",
-		},
-	}
-	for _, tt := range tests {
-		t.Run(tt.name, func(t *testing.T) {
-			if got := listHeader(tt.args.repoName, tt.args.itemName, tt.args.matchCount, tt.args.totalMatchCount, tt.args.hasFilters); got != tt.want {
-				t.Errorf("listHeader() = %v, want %v", got, tt.want)
->>>>>>> 2660561e
 			}
 		})
 	}
