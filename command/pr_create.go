package command

import (
	"errors"
	"fmt"
	"net/url"
	"strings"
	"time"

	"github.com/cli/cli/api"
	"github.com/cli/cli/context"
	"github.com/cli/cli/git"
	"github.com/cli/cli/internal/ghrepo"
	"github.com/cli/cli/pkg/githubtemplate"
	"github.com/cli/cli/utils"
	"github.com/spf13/cobra"
)

type defaults struct {
	Title string
	Body  string
}

func computeDefaults(baseRef, headRef string) (defaults, error) {
	commits, err := git.Commits(baseRef, headRef)
	if err != nil {
		return defaults{}, err
	}

	out := defaults{}

	if len(commits) == 1 {
		out.Title = commits[0].Title
		body, err := git.CommitBody(commits[0].Sha)
		if err != nil {
			return defaults{}, err
		}
		out.Body = body
	} else {
		out.Title = utils.Humanize(headRef)

		body := ""
		for _, c := range commits {
			body += fmt.Sprintf("- %s\n", c.Title)
		}
		out.Body = body
	}

	return out, nil
}

func prCreate(cmd *cobra.Command, _ []string) error {
	ctx := contextForCommand(cmd)
	remotes, err := ctx.Remotes()
	if err != nil {
		return err
	}

	client, err := apiClientForContext(ctx)
	if err != nil {
		return fmt.Errorf("could not initialize API client: %w", err)
	}

	baseRepoOverride, _ := cmd.Flags().GetString("repo")
	repoContext, err := context.ResolveRemotesToRepos(remotes, client, baseRepoOverride)
	if err != nil {
		return err
	}

	baseRepo, err := repoContext.BaseRepo()
	if err != nil {
		return fmt.Errorf("could not determine base repository: %w", err)
	}

	headBranch, err := ctx.Branch()
	if err != nil {
		return fmt.Errorf("could not determine the current branch: %w", err)
	}

	var headRepo ghrepo.Interface
	var headRemote *context.Remote

	// determine whether the head branch is already pushed to a remote
	headBranchPushedTo := determineTrackingBranch(remotes, headBranch)
	if headBranchPushedTo != nil {
		for _, r := range remotes {
			if r.Name != headBranchPushedTo.RemoteName {
				continue
			}
			headRepo = r
			headRemote = r
			break
		}
	}

	// otherwise, determine the head repository with info obtained from the API
	if headRepo == nil {
		headRepo, _ = repoContext.HeadRepo()
	}

	baseBranch, err := cmd.Flags().GetString("base")
	if err != nil {
		return err
	}
	if baseBranch == "" {
		baseBranch = baseRepo.DefaultBranchRef.Name
	}
	if headBranch == baseBranch && headRepo != nil && ghrepo.IsSame(baseRepo, headRepo) {
		return fmt.Errorf("must be on a branch named differently than %q", baseBranch)
	}

	if ucc, err := git.UncommittedChangeCount(); err == nil && ucc > 0 {
		fmt.Fprintf(cmd.ErrOrStderr(), "Warning: %s\n", utils.Pluralize(ucc, "uncommitted change"))
	}

	title, err := cmd.Flags().GetString("title")
	if err != nil {
		return fmt.Errorf("could not parse title: %w", err)
	}
	body, err := cmd.Flags().GetString("body")
	if err != nil {
		return fmt.Errorf("could not parse body: %w", err)
	}

	defs, defaultsErr := computeDefaults(baseBranch, headBranch)

	isWeb, err := cmd.Flags().GetBool("web")
	if err != nil {
		return fmt.Errorf("could not parse web: %q", err)
	}

	autofill, err := cmd.Flags().GetBool("fill")
	if err != nil {
		return fmt.Errorf("could not parse fill: %q", err)
	}

	action := SubmitAction
	if isWeb {
		action = PreviewAction
		if (title == "" || body == "") && defaultsErr != nil {
			return fmt.Errorf("could not compute title or body defaults: %w", defaultsErr)
		}
	} else if autofill {
		if defaultsErr != nil {
			return fmt.Errorf("could not compute title or body defaults: %w", defaultsErr)
		}
		title = defs.Title
		body = defs.Body
	}

	if !isWeb {
		headBranchLabel := headBranch
		if headRepo != nil && !ghrepo.IsSame(baseRepo, headRepo) {
			headBranchLabel = fmt.Sprintf("%s:%s", headRepo.RepoOwner(), headBranch)
		}
		existingPR, err := api.PullRequestForBranch(client, baseRepo, baseBranch, headBranchLabel)
		var notFound *api.NotFoundError
		if err != nil && !errors.As(err, &notFound) {
			return fmt.Errorf("error checking for existing pull request: %w", err)
		}
		if err == nil {
			return fmt.Errorf("a pull request for branch %q into branch %q already exists:\n%s", headBranchLabel, baseBranch, existingPR.URL)
		}
	}

	if !isWeb && !autofill {
		fmt.Fprintf(colorableErr(cmd), "\nCreating pull request for %s into %s in %s\n\n",
			utils.Cyan(headBranch),
			utils.Cyan(baseBranch),
			ghrepo.FullName(baseRepo))
		if (title == "" || body == "") && defaultsErr != nil {
			fmt.Fprintf(colorableErr(cmd), "%s warning: could not compute title or body defaults: %s\n", utils.Yellow("!"), defaultsErr)
		}
	}

	// TODO: only drop into interactive mode if stdin & stdout are a tty
	if !isWeb && !autofill && (title == "" || body == "") {
		var templateFiles []string
		if rootDir, err := git.ToplevelDir(); err == nil {
			// TODO: figure out how to stub this in tests
			templateFiles = githubtemplate.Find(rootDir, "PULL_REQUEST_TEMPLATE")
		}

		tb, err := titleBodySurvey(cmd, title, body, defs, templateFiles)
		if err != nil {
			return fmt.Errorf("could not collect title and/or body: %w", err)
		}

		action = tb.Action

		if action == CancelAction {
			fmt.Fprintln(cmd.ErrOrStderr(), "Discarding.")
			return nil
		}

		if title == "" {
			title = tb.Title
		}
		if body == "" {
			body = tb.Body
		}
	}

	if action == SubmitAction && title == "" {
		return errors.New("pull request title must not be blank")
	}

	isDraft, err := cmd.Flags().GetBool("draft")
	if err != nil {
		return fmt.Errorf("could not parse draft: %w", err)
	}
	if isDraft && isWeb {
		return errors.New("the --draft flag is not supported with --web")
	}

	didForkRepo := false
<<<<<<< HEAD
	if headRepoErr != nil {
=======
	// if a head repository could not be determined so far, automatically create
	// one by forking the base repository
	if headRepo == nil {
>>>>>>> 04324191
		if baseRepo.IsPrivate {
			return fmt.Errorf("cannot fork private repository '%s'", ghrepo.FullName(baseRepo))
		}
		headRepo, err = api.ForkRepo(client, baseRepo)
		if err != nil {
			return fmt.Errorf("error forking repo: %w", err)
		}
		didForkRepo = true
	}

	headBranchLabel := headBranch
	if !ghrepo.IsSame(baseRepo, headRepo) {
		headBranchLabel = fmt.Sprintf("%s:%s", headRepo.RepoOwner(), headBranch)
	}

	headRemote, err := repoContext.RemoteForRepo(headRepo)
	// There are two cases when an existing remote for the head repo will be
	// missing:
	// 1. the head repo was just created by auto-forking;
	// 2. an existing fork was discovered by quering the API.
	//
	// In either case, we want to add the head repo as a new git remote so we
	// can push to it.
	if err != nil {
		// TODO: support non-HTTPS git remote URLs
		headRepoURL := fmt.Sprintf("https://github.com/%s.git", ghrepo.FullName(headRepo))
		// TODO: prevent clashes with another remote of a same name
		gitRemote, err := git.AddRemote("fork", headRepoURL)
		if err != nil {
			return fmt.Errorf("error adding remote: %w", err)
		}
		headRemote = &context.Remote{
			Remote: gitRemote,
			Owner:  headRepo.RepoOwner(),
			Repo:   headRepo.RepoName(),
		}
	}

<<<<<<< HEAD
	pushTries := 0
	maxPushTries := 3
	for {
		// TODO: respect existing upstream configuration of the current branch
		if err := git.Push(headRemote.Name, fmt.Sprintf("HEAD:%s", headBranch)); err != nil {
			if didForkRepo && pushTries < maxPushTries {
				pushTries++
				// first wait 2 seconds after forking, then 4s, then 6s
				waitSeconds := 2 * pushTries
				fmt.Fprintf(cmd.ErrOrStderr(), "waiting %s before retrying...\n", utils.Pluralize(waitSeconds, "second"))
				time.Sleep(time.Duration(waitSeconds) * time.Second)
				continue
=======
	headBranchLabel := headBranch
	if !ghrepo.IsSame(baseRepo, headRepo) {
		headBranchLabel = fmt.Sprintf("%s:%s", headRepo.RepoOwner(), headBranch)
	}

	// automatically push the branch if it hasn't been pushed anywhere yet
	if headBranchPushedTo == nil {
		if headRemote == nil {
			headRemote, err = repoContext.RemoteForRepo(headRepo)
			if err != nil {
				return fmt.Errorf("git remote not found for head repository: %w", err)
			}
		}

		pushTries := 0
		maxPushTries := 3
		for {
			if err := git.Push(headRemote.Name, fmt.Sprintf("HEAD:%s", headBranch)); err != nil {
				if didForkRepo && pushTries < maxPushTries {
					pushTries++
					// first wait 2 seconds after forking, then 4s, then 6s
					waitSeconds := 2 * pushTries
					fmt.Fprintf(cmd.ErrOrStderr(), "waiting %s before retrying...\n", utils.Pluralize(waitSeconds, "second"))
					time.Sleep(time.Duration(waitSeconds) * time.Second)
					continue
				}
				return err
>>>>>>> 04324191
			}
			break
		}
	}

	if action == SubmitAction {
		params := map[string]interface{}{
			"title":       title,
			"body":        body,
			"draft":       isDraft,
			"baseRefName": baseBranch,
			"headRefName": headBranchLabel,
		}

		pr, err := api.CreatePullRequest(client, baseRepo, params)
		if err != nil {
			return fmt.Errorf("failed to create pull request: %w", err)
		}

		fmt.Fprintln(cmd.OutOrStdout(), pr.URL)
	} else if action == PreviewAction {
		openURL := generateCompareURL(baseRepo, baseBranch, headBranchLabel, title, body)
		// TODO could exceed max url length for explorer
		fmt.Fprintf(cmd.ErrOrStderr(), "Opening %s in your browser.\n", displayURL(openURL))
		return utils.OpenInBrowser(openURL)
	} else {
		panic("Unreachable state")
	}

	return nil
}

func determineTrackingBranch(remotes context.Remotes, headBranch string) *git.TrackingRef {
	refsForLookup := []string{"HEAD"}
	var trackingRefs []git.TrackingRef

	headBranchConfig := git.ReadBranchConfig(headBranch)
	if headBranchConfig.RemoteName != "" {
		tr := git.TrackingRef{
			RemoteName: headBranchConfig.RemoteName,
			BranchName: strings.TrimPrefix(headBranchConfig.MergeRef, "refs/heads/"),
		}
		trackingRefs = append(trackingRefs, tr)
		refsForLookup = append(refsForLookup, tr.String())
	}

	for _, remote := range remotes {
		tr := git.TrackingRef{
			RemoteName: remote.Name,
			BranchName: headBranch,
		}
		trackingRefs = append(trackingRefs, tr)
		refsForLookup = append(refsForLookup, tr.String())
	}

	resolvedRefs, _ := git.ShowRefs(refsForLookup...)
	if len(resolvedRefs) > 1 {
		for _, r := range resolvedRefs[1:] {
			if r.Hash != resolvedRefs[0].Hash {
				continue
			}
			for _, tr := range trackingRefs {
				if tr.String() != r.Name {
					continue
				}
				return &tr
			}
		}
	}

	return nil
}

func generateCompareURL(r ghrepo.Interface, base, head, title, body string) string {
	u := fmt.Sprintf(
		"https://github.com/%s/compare/%s...%s?expand=1",
		ghrepo.FullName(r),
		base,
		head,
	)
	if title != "" {
		u += "&title=" + url.QueryEscape(title)
	}
	if body != "" {
		u += "&body=" + url.QueryEscape(body)
	}
	return u
}

var prCreateCmd = &cobra.Command{
	Use:   "create",
	Short: "Create a pull request",
	RunE:  prCreate,
}

func init() {
	prCreateCmd.Flags().BoolP("draft", "d", false,
		"Mark pull request as a draft")
	prCreateCmd.Flags().StringP("title", "t", "",
		"Supply a title. Will prompt for one otherwise.")
	prCreateCmd.Flags().StringP("body", "b", "",
		"Supply a body. Will prompt for one otherwise.")
	prCreateCmd.Flags().StringP("base", "B", "",
		"The branch into which you want your code merged")
	prCreateCmd.Flags().BoolP("web", "w", false, "Open the web browser to create a pull request")
	prCreateCmd.Flags().BoolP("fill", "f", false, "Do not prompt for title/body and just use commit info")
}<|MERGE_RESOLUTION|>--- conflicted
+++ resolved
@@ -214,13 +214,9 @@
 	}
 
 	didForkRepo := false
-<<<<<<< HEAD
-	if headRepoErr != nil {
-=======
 	// if a head repository could not be determined so far, automatically create
 	// one by forking the base repository
 	if headRepo == nil {
->>>>>>> 04324191
 		if baseRepo.IsPrivate {
 			return fmt.Errorf("cannot fork private repository '%s'", ghrepo.FullName(baseRepo))
 		}
@@ -236,7 +232,6 @@
 		headBranchLabel = fmt.Sprintf("%s:%s", headRepo.RepoOwner(), headBranch)
 	}
 
-	headRemote, err := repoContext.RemoteForRepo(headRepo)
 	// There are two cases when an existing remote for the head repo will be
 	// missing:
 	// 1. the head repo was just created by auto-forking;
@@ -257,25 +252,6 @@
 			Owner:  headRepo.RepoOwner(),
 			Repo:   headRepo.RepoName(),
 		}
-	}
-
-<<<<<<< HEAD
-	pushTries := 0
-	maxPushTries := 3
-	for {
-		// TODO: respect existing upstream configuration of the current branch
-		if err := git.Push(headRemote.Name, fmt.Sprintf("HEAD:%s", headBranch)); err != nil {
-			if didForkRepo && pushTries < maxPushTries {
-				pushTries++
-				// first wait 2 seconds after forking, then 4s, then 6s
-				waitSeconds := 2 * pushTries
-				fmt.Fprintf(cmd.ErrOrStderr(), "waiting %s before retrying...\n", utils.Pluralize(waitSeconds, "second"))
-				time.Sleep(time.Duration(waitSeconds) * time.Second)
-				continue
-=======
-	headBranchLabel := headBranch
-	if !ghrepo.IsSame(baseRepo, headRepo) {
-		headBranchLabel = fmt.Sprintf("%s:%s", headRepo.RepoOwner(), headBranch)
 	}
 
 	// automatically push the branch if it hasn't been pushed anywhere yet
@@ -300,7 +276,6 @@
 					continue
 				}
 				return err
->>>>>>> 04324191
 			}
 			break
 		}
