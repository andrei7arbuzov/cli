package command

import (
	"errors"
	"fmt"
	"io"
	"net/url"
	"regexp"
	"strconv"
	"strings"
	"time"

	"github.com/cli/cli/api"
	"github.com/cli/cli/git"
	"github.com/cli/cli/internal/ghrepo"
	"github.com/cli/cli/pkg/githubtemplate"
	"github.com/cli/cli/utils"
	"github.com/spf13/cobra"
	"github.com/spf13/pflag"
)

func init() {
	RootCmd.AddCommand(issueCmd)
	issueCmd.AddCommand(issueStatusCmd)

	issueCmd.AddCommand(issueCreateCmd)
	issueCreateCmd.Flags().StringP("title", "t", "",
		"Supply a title. Will prompt for one otherwise.")
	issueCreateCmd.Flags().StringP("body", "b", "",
		"Supply a body. Will prompt for one otherwise.")
	issueCreateCmd.Flags().BoolP("web", "w", false, "Open the browser to create an issue")

	issueCmd.AddCommand(issueListCmd)
	issueListCmd.Flags().StringP("assignee", "a", "", "Filter by assignee")
	issueListCmd.Flags().StringSliceP("label", "l", nil, "Filter by label")
	issueListCmd.Flags().StringP("state", "s", "open", "Filter by state: {open|closed|all}")
	issueListCmd.Flags().IntP("limit", "L", 30, "Maximum number of issues to fetch")
	issueListCmd.Flags().StringP("author", "A", "", "Filter by author")

	issueCmd.AddCommand(issueViewCmd)
	issueViewCmd.Flags().BoolP("preview", "p", false, "Display preview of issue content")
}

var issueCmd = &cobra.Command{
	Use:   "issue",
	Short: "Create and view issues",
	Long: `Work with GitHub issues.

An issue can be supplied as argument in any of the following formats:
- by number, e.g. "123"; or
- by URL, e.g. "https://github.com/OWNER/REPO/issues/123".`,
}
var issueCreateCmd = &cobra.Command{
	Use:   "create",
	Short: "Create a new issue",
	RunE:  issueCreate,
}
var issueListCmd = &cobra.Command{
	Use:   "list",
	Short: "List and filter issues in this repository",
	RunE:  issueList,
}
var issueStatusCmd = &cobra.Command{
	Use:   "status",
	Short: "Show status of relevant issues",
	RunE:  issueStatus,
}
var issueViewCmd = &cobra.Command{
	Use: "view {<number> | <url>}",
	Args: func(cmd *cobra.Command, args []string) error {
		if len(args) < 1 {
			return FlagError{errors.New("issue number or URL required as argument")}
		}
		return nil
	},
	Short: "View an issue in the browser",
	RunE:  issueView,
}

func issueList(cmd *cobra.Command, args []string) error {
	ctx := contextForCommand(cmd)
	apiClient, err := apiClientForContext(ctx)
	if err != nil {
		return err
	}

	baseRepo, err := determineBaseRepo(cmd, ctx)
	if err != nil {
		return err
	}

	state, err := cmd.Flags().GetString("state")
	if err != nil {
		return err
	}

	labels, err := cmd.Flags().GetStringSlice("label")
	if err != nil {
		return err
	}

	assignee, err := cmd.Flags().GetString("assignee")
	if err != nil {
		return err
	}

	limit, err := cmd.Flags().GetInt("limit")
	if err != nil {
		return err
	}

	author, err := cmd.Flags().GetString("author")
	if err != nil {
		return err
	}

	listResult, err := api.IssueList(apiClient, baseRepo, state, labels, assignee, limit, author)
	if err != nil {
		return err
	}

	hasFilters := false
	cmd.Flags().Visit(func(f *pflag.Flag) {
		switch f.Name {
		case "state", "label", "assignee", "author":
			hasFilters = true
		}
	})

	title := listHeader(ghrepo.FullName(baseRepo), "issue", len(listResult.Issues), listResult.TotalCount, hasFilters)
	// TODO: avoid printing header if piped to a script
	fmt.Fprintf(colorableErr(cmd), "\n%s\n\n", title)

	out := cmd.OutOrStdout()
<<<<<<< HEAD
	table := utils.NewTablePrinter(out)
	for _, issue := range issues {
		issueNum := strconv.Itoa(issue.Number)
		if table.IsTTY() {
			issueNum = "#" + issueNum
		}
		labels := labelList(issue)
		if labels != "" && table.IsTTY() {
			labels = fmt.Sprintf("(%s)", labels)
		}
		table.AddField(issueNum, nil, utils.ColorFuncForState(issue.State))
		table.AddField(replaceExcessiveWhitespace(issue.Title), nil, nil)
		table.AddField(labels, nil, utils.Gray)
		table.EndRow()
	}
	table.Render()
=======

	printIssues(out, "", len(listResult.Issues), listResult.Issues)
>>>>>>> 2660561e

	return nil
}

func issueStatus(cmd *cobra.Command, args []string) error {
	ctx := contextForCommand(cmd)
	apiClient, err := apiClientForContext(ctx)
	if err != nil {
		return err
	}

	baseRepo, err := determineBaseRepo(cmd, ctx)
	if err != nil {
		return err
	}

	currentUser, err := ctx.AuthLogin()
	if err != nil {
		return err
	}

	issuePayload, err := api.IssueStatus(apiClient, baseRepo, currentUser)
	if err != nil {
		return err
	}

	out := colorableOut(cmd)

	fmt.Fprintln(out, "")
	fmt.Fprintf(out, "Relevant issues in %s\n", ghrepo.FullName(baseRepo))
	fmt.Fprintln(out, "")

	printHeader(out, "Issues assigned to you")
	if issuePayload.Assigned.TotalCount > 0 {
		printIssues(out, "  ", issuePayload.Assigned.TotalCount, issuePayload.Assigned.Issues)
	} else {
		message := fmt.Sprintf("  There are no issues assigned to you")
		printMessage(out, message)
	}
	fmt.Fprintln(out)

	printHeader(out, "Issues mentioning you")
	if issuePayload.Mentioned.TotalCount > 0 {
		printIssues(out, "  ", issuePayload.Mentioned.TotalCount, issuePayload.Mentioned.Issues)
	} else {
		printMessage(out, "  There are no issues mentioning you")
	}
	fmt.Fprintln(out)

	printHeader(out, "Issues opened by you")
	if issuePayload.Authored.TotalCount > 0 {
		printIssues(out, "  ", issuePayload.Authored.TotalCount, issuePayload.Authored.Issues)
	} else {
		printMessage(out, "  There are no issues opened by you")
	}
	fmt.Fprintln(out)

	return nil
}

func issueView(cmd *cobra.Command, args []string) error {
	ctx := contextForCommand(cmd)

	apiClient, err := apiClientForContext(ctx)
	if err != nil {
		return err
	}

	baseRepo, err := determineBaseRepo(cmd, ctx)
	if err != nil {
		return err
	}

	issue, err := issueFromArg(apiClient, baseRepo, args[0])
	if err != nil {
		return err
	}
	openURL := issue.URL

	preview, err := cmd.Flags().GetBool("preview")
	if err != nil {
		return err
	}

	if preview {
		out := colorableOut(cmd)
		return printIssuePreview(out, issue)
	} else {
		fmt.Fprintf(cmd.ErrOrStderr(), "Opening %s in your browser.\n", openURL)
		return utils.OpenInBrowser(openURL)
	}

}

<<<<<<< HEAD
func issueStateTitleWithColor(state string) string {
	colorFunc := utils.ColorFuncForState(state)
	return colorFunc(strings.Title(strings.ToLower(state)))
=======
func listHeader(repoName string, itemName string, matchCount int, totalMatchCount int, hasFilters bool) string {
	if totalMatchCount == 0 {
		if hasFilters {
			return fmt.Sprintf("No %ss match your search in %s", itemName, repoName)
		}
		return fmt.Sprintf("There are no open %ss in %s", itemName, repoName)
	}

	if hasFilters {
		matchVerb := "match"
		if totalMatchCount == 1 {
			matchVerb = "matches"
		}
		return fmt.Sprintf("Showing %d of %s in %s that %s your search", matchCount, utils.Pluralize(totalMatchCount, itemName), repoName, matchVerb)
	}

	return fmt.Sprintf("Showing %d of %s in %s", matchCount, utils.Pluralize(totalMatchCount, itemName), repoName)
>>>>>>> 2660561e
}

func printIssuePreview(out io.Writer, issue *api.Issue) error {
	now := time.Now()
	ago := now.Sub(issue.CreatedAt)

	fmt.Fprintln(out, utils.Bold(issue.Title))
	fmt.Fprintf(out, "%s", issueStateTitleWithColor(issue.State))
	fmt.Fprintln(out, utils.Gray(fmt.Sprintf(
		" • %s opened %s • %s",
		issue.Author.Login,
		utils.FuzzyAgo(ago),
		utils.Pluralize(issue.Comments.TotalCount, "comment"),
	)))

	if issue.Body != "" {
		fmt.Fprintln(out)
		md, err := utils.RenderMarkdown(issue.Body)
		if err != nil {
			return err
		}
		fmt.Fprintln(out, md)
		fmt.Fprintln(out)
	}

	fmt.Fprintf(out, utils.Gray("View this issue on GitHub: %s\n"), issue.URL)
	return nil
}

var issueURLRE = regexp.MustCompile(`^https://github\.com/([^/]+)/([^/]+)/issues/(\d+)`)

func issueFromArg(apiClient *api.Client, baseRepo ghrepo.Interface, arg string) (*api.Issue, error) {
	if issueNumber, err := strconv.Atoi(strings.TrimPrefix(arg, "#")); err == nil {
		return api.IssueByNumber(apiClient, baseRepo, issueNumber)
	}

	if m := issueURLRE.FindStringSubmatch(arg); m != nil {
		issueNumber, _ := strconv.Atoi(m[3])
		return api.IssueByNumber(apiClient, baseRepo, issueNumber)
	}

	return nil, fmt.Errorf("invalid issue format: %q", arg)
}

func issueCreate(cmd *cobra.Command, args []string) error {
	ctx := contextForCommand(cmd)

	// NB no auto forking like over in pr create
	baseRepo, err := determineBaseRepo(cmd, ctx)
	if err != nil {
		return err
	}

	baseOverride, err := cmd.Flags().GetString("repo")
	if err != nil {
		return err
	}

	var templateFiles []string
	if baseOverride == "" {
		if rootDir, err := git.ToplevelDir(); err == nil {
			// TODO: figure out how to stub this in tests
			templateFiles = githubtemplate.Find(rootDir, "ISSUE_TEMPLATE")
		}
	}

	title, err := cmd.Flags().GetString("title")
	if err != nil {
		return fmt.Errorf("could not parse title: %w", err)
	}
	body, err := cmd.Flags().GetString("body")
	if err != nil {
		return fmt.Errorf("could not parse body: %w", err)
	}

	if isWeb, err := cmd.Flags().GetBool("web"); err == nil && isWeb {
		// TODO: move URL generation into GitHubRepository
		openURL := fmt.Sprintf("https://github.com/%s/issues/new", ghrepo.FullName(baseRepo))
		if title != "" || body != "" {
			openURL += fmt.Sprintf(
				"?title=%s&body=%s",
				url.QueryEscape(title),
				url.QueryEscape(body),
			)
		} else if len(templateFiles) > 1 {
			openURL += "/choose"
		}
		cmd.Printf("Opening %s in your browser.\n", displayURL(openURL))
		return utils.OpenInBrowser(openURL)
	}

	fmt.Fprintf(colorableErr(cmd), "\nCreating issue in %s\n\n", ghrepo.FullName(baseRepo))

	apiClient, err := apiClientForContext(ctx)
	if err != nil {
		return err
	}

	repo, err := api.GitHubRepo(apiClient, baseRepo)
	if err != nil {
		return err
	}
	if !repo.HasIssuesEnabled {
		return fmt.Errorf("the '%s' repository has disabled issues", ghrepo.FullName(baseRepo))
	}

	action := SubmitAction

	interactive := title == "" || body == ""

	if interactive {
		tb, err := titleBodySurvey(cmd, title, body, defaults{}, templateFiles)
		if err != nil {
			return fmt.Errorf("could not collect title and/or body: %w", err)
		}

		action = tb.Action

		if tb.Action == CancelAction {
			fmt.Fprintln(cmd.ErrOrStderr(), "Discarding.")

			return nil
		}

		if title == "" {
			title = tb.Title
		}
		if body == "" {
			body = tb.Body
		}
	}

	if action == PreviewAction {
		openURL := fmt.Sprintf(
			"https://github.com/%s/issues/new/?title=%s&body=%s",
			ghrepo.FullName(baseRepo),
			url.QueryEscape(title),
			url.QueryEscape(body),
		)
		// TODO could exceed max url length for explorer
		fmt.Fprintf(cmd.ErrOrStderr(), "Opening %s in your browser.\n", displayURL(openURL))
		return utils.OpenInBrowser(openURL)
	} else if action == SubmitAction {
		params := map[string]interface{}{
			"title": title,
			"body":  body,
		}

		newIssue, err := api.IssueCreate(apiClient, repo, params)
		if err != nil {
			return err
		}

		fmt.Fprintln(cmd.OutOrStdout(), newIssue.URL)
	} else {
		panic("Unreachable state")
	}

	return nil
}

func printIssues(w io.Writer, prefix string, totalCount int, issues []api.Issue) {
	table := utils.NewTablePrinter(w)
	for _, issue := range issues {
		issueNum := strconv.Itoa(issue.Number)
		if table.IsTTY() {
			issueNum = "#" + issueNum
		}
		issueNum = prefix + issueNum
		labels := labelList(issue)
		if labels != "" && table.IsTTY() {
			labels = fmt.Sprintf("(%s)", labels)
		}
		now := time.Now()
		ago := now.Sub(issue.UpdatedAt)
		table.AddField(issueNum, nil, colorFuncForState(issue.State))
		table.AddField(replaceExcessiveWhitespace(issue.Title), nil, nil)
		table.AddField(labels, nil, utils.Gray)
		table.AddField(utils.FuzzyAgo(ago), nil, utils.Gray)
		table.EndRow()
	}
	table.Render()
	remaining := totalCount - len(issues)
	if remaining > 0 {
		fmt.Fprintf(w, utils.Gray("%sAnd %d more\n"), prefix, remaining)
	}
}

func labelList(issue api.Issue) string {
	if len(issue.Labels.Nodes) == 0 {
		return ""
	}

	labelNames := make([]string, 0, len(issue.Labels.Nodes))
	for _, label := range issue.Labels.Nodes {
		labelNames = append(labelNames, label.Name)
	}

	list := strings.Join(labelNames, ", ")
	if issue.Labels.TotalCount > len(issue.Labels.Nodes) {
		list += ", …"
	}
	return list
}

func displayURL(urlStr string) string {
	u, err := url.Parse(urlStr)
	if err != nil {
		return urlStr
	}
	return u.Hostname() + u.Path
}<|MERGE_RESOLUTION|>--- conflicted
+++ resolved
@@ -132,27 +132,8 @@
 	fmt.Fprintf(colorableErr(cmd), "\n%s\n\n", title)
 
 	out := cmd.OutOrStdout()
-<<<<<<< HEAD
-	table := utils.NewTablePrinter(out)
-	for _, issue := range issues {
-		issueNum := strconv.Itoa(issue.Number)
-		if table.IsTTY() {
-			issueNum = "#" + issueNum
-		}
-		labels := labelList(issue)
-		if labels != "" && table.IsTTY() {
-			labels = fmt.Sprintf("(%s)", labels)
-		}
-		table.AddField(issueNum, nil, utils.ColorFuncForState(issue.State))
-		table.AddField(replaceExcessiveWhitespace(issue.Title), nil, nil)
-		table.AddField(labels, nil, utils.Gray)
-		table.EndRow()
-	}
-	table.Render()
-=======
 
 	printIssues(out, "", len(listResult.Issues), listResult.Issues)
->>>>>>> 2660561e
 
 	return nil
 }
@@ -247,11 +228,11 @@
 
 }
 
-<<<<<<< HEAD
 func issueStateTitleWithColor(state string) string {
 	colorFunc := utils.ColorFuncForState(state)
 	return colorFunc(strings.Title(strings.ToLower(state)))
-=======
+}
+
 func listHeader(repoName string, itemName string, matchCount int, totalMatchCount int, hasFilters bool) string {
 	if totalMatchCount == 0 {
 		if hasFilters {
@@ -269,7 +250,6 @@
 	}
 
 	return fmt.Sprintf("Showing %d of %s in %s", matchCount, utils.Pluralize(totalMatchCount, itemName), repoName)
->>>>>>> 2660561e
 }
 
 func printIssuePreview(out io.Writer, issue *api.Issue) error {
@@ -445,7 +425,7 @@
 		}
 		now := time.Now()
 		ago := now.Sub(issue.UpdatedAt)
-		table.AddField(issueNum, nil, colorFuncForState(issue.State))
+		table.AddField(issueNum, nil, utils.ColorFuncForState(issue.State))
 		table.AddField(replaceExcessiveWhitespace(issue.Title), nil, nil)
 		table.AddField(labels, nil, utils.Gray)
 		table.AddField(utils.FuzzyAgo(ago), nil, utils.Gray)
